--- conflicted
+++ resolved
@@ -11,14 +11,9 @@
  *
  * */
 template <class _Ratio = std::ratio<1>, typename _Type = long long int>
-<<<<<<< HEAD
 struct length_t : public unit_t<'L', _Ratio, _Type>
 {
   using unit_t<'L', _Ratio, _Type>::unit_t;
-=======
-struct length_t : public value_holder_t<'L', _Ratio, _Type> {
-  using value_holder_t<'L', _Ratio, _Type>::value_holder_t;
->>>>>>> 0f28a1bf
 
   using unit_t<'L', _Ratio, _Type>::operator*;
 };
